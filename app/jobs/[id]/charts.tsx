--- conflicted
+++ resolved
@@ -82,12 +82,10 @@
     value: number;
   } | null>(null);
 
-<<<<<<< HEAD
   // Simple request deduplication for development mode
   // 開発モード用のシンプルなリクエスト重複防止
   const summaryRequested = React.useRef(false);
-  const detailsRequested = React.useRef(false);
-=======
+  const detailsRequested = React.useRef(false)
   // Request deduplication: prevent multiple calls for the same job/resume combination
   // リクエスト重複防止：同じ求人/履歴書の組み合わせで複数回呼び出しを防ぐ
   const jobDescriptionHash = React.useMemo(
@@ -102,7 +100,6 @@
     () => `ai-analysis-details-${jobId}-${resumeHash}-${jobDescriptionHash}`,
     [jobId, resumeHash, jobDescriptionHash]
   );
->>>>>>> 53cc6b09
 
   // Reset local states when the request key changes to allow refetch and show correct loading UI
   // リクエストキーが変わったらローカル状態をリセットし、再取得と正しいローディング表示を可能にする
